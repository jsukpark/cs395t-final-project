--- conflicted
+++ resolved
@@ -4,14 +4,10 @@
    "cell_type": "markdown",
    "metadata": {},
    "source": [
-<<<<<<< HEAD
     "to do:\n",
     "- organize code\n",
     "- save model at every episode (does it include loss and training data?\n",
     "- tensor board for graphing"
-=======
-    "### Getting Started"
->>>>>>> 52e5ae38
    ]
   },
   {
@@ -254,15 +250,6 @@
    "metadata": {},
    "outputs": [],
    "source": [
-<<<<<<< HEAD
-<<<<<<< HEAD
-    "airl_trainer.train(2_000_000)  # Train for 2_000_000 steps to match expert.\n",
-    "#envAIL.seed(SEED)\n",
-    "learner_rewards_after_training, _ = evaluate_policy(\n",
-    "    learner, envAIL, 100, return_episode_rewards=True,\n",
-=======
-=======
->>>>>>> 52e5ae38
     "N_STEPS = 2000000              # Train for 2_000_000 steps to match expert.\n",
     "airl_trainer.train(N_STEPS)\n",
     "\n",
@@ -272,10 +259,10 @@
     "    env_airl,\n",
     "    rollout.make_sample_until(min_episodes=100),\n",
     "    rng=np.random.default_rng(SEED),\n",
-<<<<<<< HEAD
->>>>>>> origin/epark/baseline
-=======
->>>>>>> 52e5ae38
+    "airl_trainer.train(20000)  # Train for 2_000_000 steps to match expert.\n",
+    "#envAIL.seed(SEED)\n",
+    "learner_rewards_after_training, _ = evaluate_policy(\n",
+    "    learner, envAIL, 100, return_episode_rewards=True,\n",
     ")\n",
     "# learner_rewards_after_training, _ = evaluate_policy(\n",
     "#     learner,\n",
