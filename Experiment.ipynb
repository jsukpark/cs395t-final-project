--- conflicted
+++ resolved
@@ -270,11 +270,7 @@
    "source": [
     "N_STEPS = 2000000              # Train for 2_000_000 steps to match expert.\n",
     "airl_model = airl_trainer.train(N_STEPS)\n",
-<<<<<<< HEAD
     "airl_model.save('airl-model')\n",
-=======
-    "airl_model.save('airl_model')\n",
->>>>>>> a5031e98
     "\n",
     "env_airl.seed(SEED)\n",
     "learner_rollouts_after_training = rollout.rollout(\n",
